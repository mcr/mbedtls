--- conflicted
+++ resolved
@@ -29,14 +29,10 @@
 #if defined(POLARSSL_PLATFORM_C)
 #include "polarssl/platform.h"
 #else
-<<<<<<< HEAD
 #include <stdio.h>
-=======
-#define polarssl_snprintf   snprintf
-#define polarssl_printf     printf
->>>>>>> 7d5a55a3
 #define polarssl_fprintf    fprintf
 #define polarssl_printf     printf
+#define polarssl_snprintf   snprintf
 #endif
 
 #if defined(POLARSSL_ENTROPY_C) && defined(POLARSSL_FS_IO) && \
