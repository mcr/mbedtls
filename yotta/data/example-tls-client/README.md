# HTTPS File Download Example/ TLS Client

This application downloads a file from an HTTPS server (developer.mbed.org) and looks for a specific string in that file.

This example is implemented as a logic class (HelloHTTPS) wrapping a TCP socket and a TLS context. The logic class handles all events, leaving the main loop to just check if the process has finished.

## Pre-requisites

To build and run this example the following requirements are necessary:

* A computer with the following software installed:
  * [CMake](http://www.cmake.org/download/).
  * [yotta](https://github.com/ARMmbed/yotta). Please note that **yotta has its own set of dependencies**, listed in the [installation instructions](http://armmbed.github.io/yotta/#installing-on-windows).
  * [Python](https://www.python.org/downloads/).
  * [ARM GCC toolchain](https://launchpad.net/gcc-arm-embedded).
  * A serial terminal emulator (e.g. screen, pySerial, cu).
* An [FRDM-K64F](http://developer.mbed.org/platforms/FRDM-K64F/) development board, or another board that has an ethernet port and is supported by mbed OS (in which case you'll have to substitute frdm-k64f-gcc with the appropriate target in the instructions below).
* An ethernet connection to the internet.
* An ethernet cable.
* A micro-USB cable.
* If your OS is Windows, please follow the installation instructions [for the serial port driver](https://developer.mbed.org/handbook/Windows-serial-configuration).

## Getting started

1. Connect the FRDM-K64F to the internet using the ethernet cable.

2. Connect the FRDM-K64F to the computer with the micro-USB cable, being        careful to use the "OpenSDA" connector on the target board.

3. Navigate to the mbedtls directory supplied with your release and open a terminal.

4. Set the yotta target:

    ```
    yotta target frdm-k64f-gcc
    ```

<<<<<<< HEAD
5. Check that there are no missing dependencies:

    ```
    $ yotta ls
    ```

    If there are missing dependencies, yotta will list them in the terminal. Please install these before proceeding.

=======
>>>>>>> 38db006e
5. Build mbedtls and the examples. This will take a long time if it is the first time:

    ```
    $ yotta build
    ```

6. Copy `build/frdm-k64f-gcc/test/mbedtls-test-example-tls-client.bin` to your mbed board and wait until the LED next to the USB port stops blinking.

7. Start the serial terminal emulator and connect to the virtual serial port presented by FRDM-K64F. For settings, use 115200 baud, 8N1, no flow control. **Warning:** for this example, the baud rate is not the default 9600, it is 115200.

8. Press the reset button on the board.

<<<<<<< HEAD
10. The output in the terminal window should look similar to this:
=======
9. The output in the terminal window should look like:
>>>>>>> 38db006e

    ```
    {{timeout;120}}
    {{host_test_name;default}}
    {{description;mbed TLS example HTTPS client}}
    {{test_id;MBEDTLS_EX_HTTPS_CLIENT}}
    {{start}}

    Client IP Address is 192.168.0.2
    Starting DNS lookup for developer.mbed.org
    DNS Response Received:
    developer.mbed.org: 217.140.101.30
    Connecting to 217.140.101.30:443
    Connected to 217.140.101.30:443
    Starting the TLS handshake...
    TLS connection to developer.mbed.org established
    Server certificate:
        cert. version     : 3
        serial number     : 11:21:4E:4B:13:27:F0:89:21:FB:70:EC:3B:B5:73:5C:FF:B9
        issuer name       : C=BE, O=GlobalSign nv-sa, CN=GlobalSign Organization Validation CA - SHA256 - G2
        subject name      : C=GB, ST=Cambridgeshire, L=Cambridge, O=ARM Ltd, CN=*.mbed.com
        issued  on        : 2015-03-05 10:31:02
        expires on        : 2016-03-05 10:31:02
        signed using      : RSA with SHA-256
        RSA key size      : 2048 bits
        basic constraints : CA=false
        subject alt name  : *.mbed.com, *.mbed.org, mbed.org, mbed.com
        key usage         : Digital Signature, Key Encipherment
        ext key usage     : TLS Web Server Authentication, TLS Web Client Authentication
    Certificate verification passed

    HTTPS: Received 473 chars from server
    HTTPS: Received 200 OK status ... [OK]
    HTTPS: Received 'Hello world!' status ... [OK]
    HTTPS: Received message:

    HTTP/1.1 200 OK
    Server: nginx/1.7.10
    Date: Tue, 18 Aug 2015 18:34:04 GMT
    Content-Type: text/plain
    Content-Length: 14
    Connection: keep-alive
    Last-Modified: Fri, 27 Jul 2012 13:30:34 GMT
    Accept-Ranges: bytes
    Cache-Control: max-age=36000
    Expires: Wed, 19 Aug 2015 04:34:04 GMT
    X-Upstream-L3: 172.17.42.1:8080
    X-Upstream-L2: developer-sjc-indigo-2-nginx
    X-Upstream-L1-next-hop: 217.140.101.86:8001
    X-Upstream-L1: developer-sjc-indigo-border-nginx

    Hello world!
    {{success}}
    {{end}}
    ```

## Debugging the TLS connection

If you are experiencing problems with this example, you should first rule out network issues by making sure the [simple HTTP file downloader example](https://github.com/ARMmbed/mbed-example-network-private/tree/maste r/test/helloworld-tcpclient) for the TCP module works as expected. If not, please follow the debug instructions for this example.

To print out more debug information about the TLS connection, edit the file `source/main.cpp` and change the definition of `DEBUG_LEVEL` near the top of the file from 0 to a positive number:

* Level 1 only prints non-zero return codes from SSL functions and information about the full certificate chain being verified.

* Level 2 prints more information about internal state updates.

* Level 3 is intermediate.

* Level 4 (the maximum) includes full binary dumps of the packets.


If the TLS connection is failing with an error similar to:

    ```
    mbedtls_ssl_write() failed: -0x2700 (-9984): X509 - Certificate verification failed, e.g. CRL, CA or signature check failed
    Failed to fetch /media/uploads/mbed_official/hello.txt from developer.mbed.org:443
    ```

it probably means you need to update the contents of the `SSL_CA_PEM` constant (this can happen if you modify `HTTPS_SERVER_NAME`, or when `developer.mbed.org` switches to a new CA when updating its certificate). Another reason for this error may be a proxy providing a different certificate. Proxys can be used in some network configurations or for performing man-in-the-middle attacks. If you choose to ignore this error and proceed with the connection anyway, you can change the definition of `UNSAFE` near the top of the file from 0 to 1. **Warning:** this removes all security against a possible attacker, therefore use at your own risk, or for debugging only!<|MERGE_RESOLUTION|>--- conflicted
+++ resolved
@@ -34,17 +34,6 @@
     yotta target frdm-k64f-gcc
     ```
 
-<<<<<<< HEAD
-5. Check that there are no missing dependencies:
-
-    ```
-    $ yotta ls
-    ```
-
-    If there are missing dependencies, yotta will list them in the terminal. Please install these before proceeding.
-
-=======
->>>>>>> 38db006e
 5. Build mbedtls and the examples. This will take a long time if it is the first time:
 
     ```
@@ -57,11 +46,7 @@
 
 8. Press the reset button on the board.
 
-<<<<<<< HEAD
-10. The output in the terminal window should look similar to this:
-=======
-9. The output in the terminal window should look like:
->>>>>>> 38db006e
+9. The output in the terminal window should look similar to this:
 
     ```
     {{timeout;120}}
